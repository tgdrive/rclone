--- conflicted
+++ resolved
@@ -112,11 +112,7 @@
       --tpslimit float                     Limit HTTP transactions per second to this
       --tpslimit-burst int                 Max burst of transactions for --tpslimit (default 1)
       --use-cookies                        Enable session cookiejar
-<<<<<<< HEAD
-      --user-agent string                  Set the user-agent to a specified string (default "rclone/v1.64.0-beta.7356.1a92b76f4.main")
-=======
       --user-agent string                  Set the user-agent to a specified string (default "rclone/v1.65.0")
->>>>>>> 85f142a2
 ```
 
 
